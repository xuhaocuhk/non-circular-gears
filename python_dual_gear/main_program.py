from debug_util import MyDebugger, DebuggingSuite
from models import our_models, Model, find_model_by_name
from shape_processor import *
from core.compute_dual_gear import compute_dual_gear, rotate_and_cut
from shapely.affinity import translate
import fabrication
import shape_factory
import logging
import sys
from plot.plot_sampled_function import plot_sampled_function, rotate
import yaml
from plot.qt_plot import Plotter
import os
import itertools
from typing import Optional, Iterable, List, Tuple
from core.optimize_dual_shapes import counterclockwise_orientation
from core.dual_optimization import sampling_optimization, dual_annealing_optimization, split_window, center_of_window, \
    align_and_average, contour_distance, rebuild_polar
from util_functions import save_contour
import traceback
import util_functions
import opt_groups
import matplotlib.pyplot as plt

# writing log to file
logging.basicConfig(filename='debug\\info.log', level=logging.INFO)
logging.getLogger().addHandler(logging.StreamHandler(sys.stdout))


def math_cut(drive_model: Model, cart_drive: np.ndarray, debugger: MyDebugger, plotter: Optional[Plotter],
             animation=False):
    center = drive_model.center_point
    polar_math_drive = toExteriorPolarCoord(Point(center[0], center[1]), cart_drive, drive_model.sample_num)
    polar_math_driven, center_distance, phi = compute_dual_gear(polar_math_drive, k=drive_model.k)

    if animation:
        plot_sampled_function((polar_math_drive, polar_math_driven), (phi,), debugger.get_math_debug_dir_name(),
                              100, 0.001, [(0, 0), (center_distance, 0)], (8, 8), ((-0.5, 1.5), (-1.1, 1.1)),
                              plotter=plotter)

    # save figures
    plotter.draw_contours(debugger.file_path('math_drive.png'),
                          [('math_drive', toCartesianCoordAsNp(polar_math_drive, 0, 0))], None)
    plotter.draw_contours(debugger.file_path('math_driven.png'),
                          [('math_driven', toCartesianCoordAsNp(polar_math_driven, 0, 0))], None)

    logging.info('math rotate complete')
    logging.info(f'Center Distance = {center_distance}')
    return center_distance, phi, polar_math_drive, polar_math_driven


def rotate_and_carve(cart_drive, center, center_distance, debugger, drive_model, phi, plotter, replay_anim=False,
                     save_anim=False):
    centered_drive = cart_drive - center
    poly_drive_gear = Polygon(centered_drive).buffer(0)
    poly_driven_gear, cut_fig, subplot = rotate_and_cut(poly_drive_gear, center_distance, phi, k=drive_model.k,
                                                        debugger=debugger if save_anim else None,
                                                        replay_animation=replay_anim, plotter=plotter)
    poly_driven_gear = translate(poly_driven_gear, center_distance).buffer(0).simplify(1e-5)  # as in generate_gear
    if poly_driven_gear.geom_type == 'MultiPolygon':
        poly_driven_gear = max(poly_driven_gear, key=lambda a: a.area)
    cart_driven_gear = np.array(poly_driven_gear.exterior.coords)
    return cart_driven_gear


def optimize_center(cart_input_drive, cart_input_driven, debugger, opt_config, plotter):
    debug_suite = DebuggingSuite(debugger, plotter, plt.figure(figsize=(16, 9)))
    results = sampling_optimization(cart_input_drive, cart_input_driven, opt_config['sampling_count'],
                                    opt_config['keep_count'], opt_config['resampling_accuracy'],
                                    opt_config['max_sample_depth'], debug_suite)
    results.sort(key=lambda total_score, *_: total_score)
    best_result = results[0]
    logging.info(f'Best result with score {best_result[0]}')
    score, polar_drive = best_result
    polar_driven, center_distance, phi = compute_dual_gear(polar_drive)
    drive_contour = toCartesianCoordAsNp(polar_drive, 0, 0)
    driven_contour = toCartesianCoordAsNp(polar_driven, center_distance, 0)
    driven_contour = np.array(rotate(driven_contour, phi[0], (center_distance, 0)))
    plotter.draw_contours(debugger.file_path('optimize_result.png'),
                          [('carve_drive', drive_contour), ('carve_driven', driven_contour)],
                          [(0, 0), (center_distance, 0)])
    save_contour(debugger.file_path('optimized_drive.dat'), drive_contour)
    save_contour(debugger.file_path('optimized_driven.dat'), driven_contour)
    return (0, 0), center_distance, toCartesianCoordAsNp(polar_drive, 0, 0), score


def optimize_center_annealing(cart_input_drive, cart_input_driven, debugger, opt_config, plotter):
    # compatible with optimize_center
    score, polar_drive = dual_annealing_optimization(cart_input_drive, cart_input_driven)
    polar_driven, center_distance, phi = compute_dual_gear(polar_drive)
    return (0, 0), center_distance, toCartesianCoordAsNp(polar_drive, 0, 0)


def add_teeth(center, center_distance, debugger, drive, drive_model, plotter):
    drive = counterclockwise_orientation(drive)
    normals = getNormals(drive, None, center, normal_filter=True)
    drive = addToothToContour(drive, center, center_distance, normals, height=drive_model.tooth_height,
                              tooth_num=drive_model.tooth_num,
                              plt_axis=None, consider_driving_torque=False,
                              consider_driving_continue=False)
    plotter.draw_contours(debugger.file_path('drive_with_teeth_before.png'), [('input_driven', drive)], None)

    drive = Polygon(drive).buffer(0).simplify(0.000)
    if drive.geom_type == 'MultiPolygon':
        drive = max(drive, key=lambda a: a.area)
    drive = np.array(drive.exterior.coords)
    plotter.draw_contours(debugger.file_path('drive_with_teeth.png'), [('input_driven', drive)], None)
    return drive


def get_inputs(debugger, drive_model, driven_model, plotter):
    cart_drive = shape_factory.get_shape_contour(drive_model, uniform=True, plots=None)
    cart_driven = shape_factory.get_shape_contour(driven_model, uniform=True, plots=None)
    plotter.draw_contours(debugger.file_path('input_drive.png'), [('input_drive', cart_drive)], None)
    plotter.draw_contours(debugger.file_path('input_driven.png'), [('input_driven', cart_driven)], None)
    logging.debug('original 3D meshes generated')
    return cart_drive, cart_driven


def init(models: Iterable[Model], opt_config, additional_debugging_names: Optional[List[str]] = None):
    # debugger and logging
    if additional_debugging_names is None: additional_debugging_names = []
    debugger = MyDebugger([model.name for model in models] + additional_debugging_names)
    logging_fh = logging.FileHandler(debugger.file_path('logs.log'), 'w')
    logging_fh.setLevel(logging.DEBUG)
    logging_fh.setFormatter(logging.Formatter('[%(asctime)s][%(name)s][%(levelname)s] %(message)s'))
    logging.getLogger('').addHandler(logging_fh)
    # initialize plotter
    plotter = Plotter()
    # parse config
    if opt_config is not None:
        if isinstance(opt_config, str) and os.path.isfile(opt_config):
            with open(opt_config) as config_file:
                opt_config = yaml.safe_load(config_file)
                opt_config['sampling_count'] = tuple(opt_config['sampling_count'])
    logging.debug('optimization config parse complete, config:' + repr(opt_config))
    return debugger, opt_config, plotter


def generate_all_models():
    for model_drive, model_driven in itertools.product(our_models, our_models):
        drive_tooth_contour, final_gear_contour, debugger = generate_gear(model_drive, model_driven, True, True, True,
                                                                          True)

        # generate fabrication files
        fabrication.generate_2d_obj(debugger, 'drive_tooth.obj', drive_tooth_contour)
        fabrication.generate_2d_obj(debugger, 'driven_cut.obj', final_gear_contour)


def main_stage_one(drive_model: Model, driven_model: Model, do_math_cut=True, math_animation=False,
                   reply_cut_anim=False, save_cut_anim=True, opt_config='optimization_config.yaml', ):
    # initialize logging system, configuration files, etc.
    debugger, opt_config, plotter = init((drive_model, driven_model), opt_config)

    # get input polygons
    cart_input_drive, cart_input_driven = get_inputs(debugger, drive_model, driven_model, plotter)

    # optimization
    center, center_distance, cart_drive, score = optimize_center(cart_input_drive, cart_input_driven, debugger,
                                                                 opt_config, plotter)
    return score


def main_stage_two():
    # init
    # dir_path = r"E:\OneDrive - The Chinese University of Hong Kong\research_PhD\non-circular-gear\basic_results\finalist\square_square\iteration_2\final_result_0_drive.dat"
    # model_name = "square"
    # dir_path = r"E:\OneDrive - The Chinese University of Hong Kong\research_PhD\non-circular-gear\basic_results\finalist\heart_heart\iteration_2\final_result_0_drive.dat"
    # model_name = "heart"
    # dir_path = r"E:\OneDrive - The Chinese University of Hong Kong\research_PhD\non-circular-gear\basic_results\finalist\fish_guo\iteration_2\final_result_0_drive.dat"
    # model_name = "fish"
    # dir_path = r"E:\OneDrive - The Chinese University of Hong Kong\research_PhD\non-circular-gear\basic_results\finalist\drop_heart\iteration_2\final_result_0_drive.dat"
    # model_name = "drop"
    # dir_path = r"E:\OneDrive - The Chinese University of Hong Kong\research_PhD\non-circular-gear\basic_results\finalist\fish_butterfly\iteration_2\final_result_0_drive.dat"
    # model_name = "fish"
    # dir_path = r"E:\OneDrive - The Chinese University of Hong Kong\research_PhD\non-circular-gear\basic_results\finalist\starfish_starfish\iteration_2\final_result_0_drive.dat"
    # model_name = "starfish"
    # dir_path = r"E:\OneDrive - The Chinese University of Hong Kong\research_PhD\non-circular-gear\basic_results\finalist\triangle_qingtianwa\iteration_2\final_result_0_drive.dat"
    # model_name = "triangle"
    dir_path = r"E:\OneDrive - The Chinese University of Hong Kong\research_PhD\non-circular-gear\basic_results\finalist\trump_chicken_leg\iteration_2\final_result_0_drive.dat"
    model_name = "trump"
    # dir_path = r"E:\OneDrive - The Chinese University of Hong Kong\research_PhD\non-circular-gear\basic_results\finalist\butterfly_fighter\iteration_2\final_result_0_drive.dat"
    # model_name = "butterfly"
    # dir_path = r"E:\OneDrive - The Chinese University of Hong Kong\research_PhD\non-circular-gear\basic_results\finalist\boy_girl\iteration_2\final_result_0_drive.dat"
    # model_name = "boy"

    drive_model = find_model_by_name(model_name)
    drive_model.center_point = (0, 0)
    debugger = MyDebugger("stage_2_" + model_name)
    plotter = Plotter()

    # read shape
    cart_input_drive = util_functions.read_contour(dir_path)
    cart_input_drive = shape_factory.uniform_and_smooth(cart_input_drive, drive_model)

    # math cutting
    center_distance, phi, polar_math_drive, polar_math_driven = math_cut(drive_model=drive_model,
                                                                         cart_drive=cart_input_drive,
                                                                         debugger=debugger, plotter=plotter,
                                                                         animation=True)

    # add teeth
    cart_drive = add_teeth((0, 0), center_distance, debugger, cart_input_drive, drive_model, plotter)

    # rotate and cut
    cart_driven_gear = rotate_and_carve(cart_drive, (0, 0), center_distance, debugger, drive_model, phi, plotter,
                                        replay_anim=False, save_anim=False)

    # save 2D contour
    fabrication.generate_2d_obj(debugger, 'drive_2d_(0,0).obj', cart_drive)
    fabrication.generate_2d_obj(debugger, f'driven_2d_({center_distance, 0}).obj', cart_driven_gear)

    # generate 3D mesh with axle hole
    fabrication.generate_3D_with_axles(8, debugger.file_path('drive_2d_(0,0).obj'),
                                       debugger.file_path(f'driven_2d_({center_distance, 0}).obj'),
                                       (0, 0), (center_distance, 0), debugger, 6)


def optimize_pairs():
    for drive, driven in opt_groups.pairs_to_optimize:
        try:
            main_stage_one(find_model_by_name(drive), find_model_by_name(driven), False, False, True, True)
        except:
            traceback.print_stack()


def retrieve_models_from_folder(folder_name):
    assert os.path.isdir(folder_name)
    return [Model(
        name=f'({os.path.basename(folder_name)}){filename[:-4]}',
        sample_num=1024,
        center_point=(0, 0),
        tooth_num=32,
        tooth_height=0.05,
        k=1,
        smooth=0
    ) for filename in os.listdir(folder_name) if '.txt' in filename]


def optimize_pairs_in_folder(source_folder, dest_folder):
    base_dir = os.path.abspath(os.path.join(os.path.dirname(__file__), '../silhouette/'))
    source_folder = os.path.join(base_dir, source_folder)
    dest_folder = os.path.join(base_dir, dest_folder)
    source_models = retrieve_models_from_folder(source_folder)
    dest_models = retrieve_models_from_folder(dest_folder)

    pairs_to_optimize = list(itertools.product(source_models, dest_models))
    if source_folder == dest_folder:
        existing_names = set(
            tuple(sorted((drive_model.name, driven_model.name))) for drive_model, driven_model in pairs_to_optimize)
        pairs_to_optimize = [(drive_model, driven_model) for drive_model, driven_model in pairs_to_optimize if
                             (driven_model.name, drive_model.name) not in existing_names]

    for source_model, dest_model in pairs_to_optimize:
        try:
            logging.info(f'Playing models drive = {source_model.name}, driven = {dest_model.name}')
            score = main_stage_one(source_model, dest_model, False, False, True, True)
            with open(os.path.abspath(os.path.join(os.path.dirname(__file__), 'debug/scores.log')), 'a') as file:
                print(f'{source_model.name},{dest_model.name},{score}', file=file)
            plt.close('all')
        except Exception:
            print(sys.exc_info())


def gradual_average(drive_model: Model, driven_model: Model, drive_center: Tuple[float, float],
                    driven_center: Tuple[float, float], count_of_averages: int):
    """
    Gradually average two contours
    :param drive_model: The drive model
    :param driven_model: The driven model
    :param drive_center: center of drive
    :param driven_center: center of driven
    :param count_of_averages: count of average values
    :return: None
    """

    debugger, opt_config, plotter = init((drive_model, driven_model), 'optimization_config.yaml')
    drive_contour, driven_contour = get_inputs(debugger, drive_model, driven_model, plotter)

    distance, d_drive, d_driven, dist_drive, dist_driven = \
        contour_distance(drive_contour, drive_center, driven_contour, driven_center, 1024)
    for average in np.linspace(0, 1, count_of_averages, True):
        center_dist = dist_drive * 0.5 + dist_driven * 0.5
        reconstructed_drive = rebuild_polar(center_dist, align_and_average(d_drive, d_driven, average))
        reconstructed_driven, center_dist, phi = compute_dual_gear(list(reconstructed_drive))
        reconstructed_drive_contour = toCartesianCoordAsNp(reconstructed_drive, 0, 0)
        reconstructed_driven_contour = toCartesianCoordAsNp(reconstructed_driven, center_dist, 0)
        reconstructed_driven_contour = np.array(rotate(reconstructed_driven_contour, phi[0], (center_dist, 0)))
        average_str = '%1.8f' % average
        plotter.draw_contours(debugger.file_path(average_str + '.png'), [
            ('math_drive', reconstructed_drive_contour),
            ('math_driven', reconstructed_driven_contour)
        ], [(0, 0), (center_dist, 0)])
        save_contour(debugger.file_path(average_str + '_drive.dat'), reconstructed_drive_contour)
        save_contour(debugger.file_path(average_str + '_driven.dat'), reconstructed_driven_contour)


if __name__ == '__main__':
<<<<<<< HEAD
    # optimize_pairs_in_folder('animal_fly', 'animal_fly')
=======
    with open('folders_to_optimize.txt', 'r') as file:
        for line in file:
            drive, driven = line.rstrip().split(',')
            optimize_pairs_in_folder(drive, driven)
>>>>>>> 41f868a8
    # gradual_average(find_model_by_name('fish'), find_model_by_name('butterfly'),
    #                 (0.586269239439921, 0.6331503727314829), (0.5490357715218726, 0.5500494966539466), 101)
    main_stage_one(find_model_by_name('maple'), find_model_by_name('maple'))<|MERGE_RESOLUTION|>--- conflicted
+++ resolved
@@ -295,15 +295,11 @@
         save_contour(debugger.file_path(average_str + '_driven.dat'), reconstructed_driven_contour)
 
 
-if __name__ == '__main__':
-<<<<<<< HEAD
-    # optimize_pairs_in_folder('animal_fly', 'animal_fly')
-=======
+if __name__ == '__main__'
     with open('folders_to_optimize.txt', 'r') as file:
         for line in file:
             drive, driven = line.rstrip().split(',')
             optimize_pairs_in_folder(drive, driven)
->>>>>>> 41f868a8
     # gradual_average(find_model_by_name('fish'), find_model_by_name('butterfly'),
     #                 (0.586269239439921, 0.6331503727314829), (0.5490357715218726, 0.5500494966539466), 101)
     main_stage_one(find_model_by_name('maple'), find_model_by_name('maple'))