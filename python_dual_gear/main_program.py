from models import our_models
from examples import cut_gear
from compute_shape_center import *
from core.compute_dual_gear import compute_dual_gear, rotate_and_cut, _plot_polygon
from shapely.affinity import translate
from debug_util import MyDebugger
from models import Model
from core.plot_sampled_function import plot_sampled_function, polar_to_rectangular
import os
import logging
from matplotlib.lines import Line2D
from fabrication import generate_2d_obj

if __name__ == '__main__':
<<<<<<< HEAD
    model = our_models[6]
=======
    debug_mode = False

    model = our_models[1]
>>>>>>> 3b562d7f
    debugger = MyDebugger(model.name)

    # read the contour shape
    contour = getSVGShapeAsNp(filename=f"../silhouette/{model.name}.txt")
    fig, plts = plt.subplots(2, 3)
    fig.set_size_inches(16, 9)
    plt.ion()
    plts[0][0].fill(contour[:, 0], contour[:, 1], "g", facecolor='lightsalmon', edgecolor='orangered', linewidth=3,
                    alpha=0.3)
    plts[0][0].set_title('Input Polygon')
    plts[0][0].axis('equal')

    # convert to uniform coordinate
    contour = getUniformContourSampledShape(contour, model.sample_num)
    plts[0][1].fill(contour[:, 0], contour[:, 1], "g", facecolor='lightsalmon', edgecolor='orangered', linewidth=3,
                    alpha=0.3)
    plts[0][1].set_title('Uniform boundary sampling')
    plts[0][1].axis('equal')

    # convert to polar coordinate shape
    center = model.center_point
    if center is None:
        center = getVisiblePoint(contour)
        if center is None:
            logging.error("No visible point found, need manually assign one!")
            exit(1)

    polar_poly = toExteriorPolarCoord(Point(center[0], center[1]), contour, model.sample_num)
    polar_contour = toEuclideanCoordAsNp(polar_poly, center[0], center[1])
    plts[1][0].fill(polar_contour[:, 0], polar_contour[:, 1], "g", alpha=0.3)
    for p in polar_contour[1:-1: int(len(polar_contour) / 32)]:
        l = Line2D([center[0], p[0]], [center[1], p[1]], linewidth=1)
        plts[1][0].add_line(l)
    plts[1][0].scatter(center[0], center[1], s=10, c='b')
    plts[1][0].set_title('Polar shape')
    plts[1][0].axis('equal')

    # generate and draw the dual shape
    driven_gear, center_distance, phi = compute_dual_gear(polar_poly, 1)

    generate_2d_obj('driven.obj', toEuclideanCoordAsNp(driven_gear, 0, 0+center_distance))
    generate_2d_obj('drive.obj', toEuclideanCoordAsNp(polar_poly, 0 ,0 ))


    polar_contour = toEuclideanCoordAsNp(driven_gear, 0, 0)
    plts[0][2].fill(polar_contour[:, 0], polar_contour[:, 1], "g", alpha=0.3)
    for p in polar_contour[1:-1: int(len(polar_contour) / 32)]:
        l = Line2D([0, p[0]], [0, p[1]], linewidth=1)
        plts[0][2].add_line(l)
    plts[0][2].scatter(0, 0, s=10, c='b')
    plts[0][2].set_title('Dual shape(Math)')
    plts[0][2].axis('equal')
<<<<<<< HEAD
    plot_sampled_function((polar_poly, driven_gear), (phi,), debugger.get_math_debug_dir_name(), 100, 0.001,
                          [(0, 0), (center_distance, 0)],
                          (8, 8), ((-800, 1600), (-1200, 1200)))
=======
    plot_sampled_function((polar_poly, driven_gear), (phi,), debugger.get_math_debug_dir_name() if debug_mode else None,
                          100, 0.001, [(0, 0), (center_distance, 0)], (8, 8), ((-800, 1600), (-1200, 1200)))
>>>>>>> 3b562d7f

    # calculate normals
    plts[1][1].fill(contour[:, 0], contour[:, 1], "g", alpha=0.3)
    plts[1][1].set_title('Cal Normals')
    normals = getNormals(contour, plts[1][1])
    plts[1][1].axis('equal')

    # generate tooths
    plts[1][2].fill(contour[:, 0], contour[:, 1], "g", alpha=0.3)
    plts[1][2].set_title('Add Tooth')
    contour = addToothToContour(contour, normals, height=model.tooth_height, tooth_num=model.tooth_num,
                                plt_axis=plts[1][1])
    # plts[1][1].axis('equal')
    plts[1][2].axis('equal')

    # cut and generate the cutting dual shape
    new_contour = []
    for x, y in contour:
        new_contour.append((y - center[1], x - center[0]))
    # BUG: I DON'T KNOW WHAT HAPPENED BUT ORIGINAL DRIVE_GEAR YOU GAVE IN THE MATH CUT AND SHAPELY CUT WERE DIFFERENT
    new_contour = [(x, -y) for x, y in new_contour]
    drive_gear = Polygon(new_contour)
    driven_gear, cut_fig, subplot = rotate_and_cut(drive_gear, center_distance, phi,
                                                   debugger=debugger if debug_mode else None, replay_animation=True)
    translated_driven_gear = translate(driven_gear, center_distance)
    cutted_gear_contour = np.array(translated_driven_gear.exterior.coords)
    subplot.set_title('Dual Shape(Cut)')
    subplot.axis('equal')

    plt.show()

    cut_fig.savefig(os.path.join(debugger.get_root_debug_dir_name(), 'cut_final.pdf'))
    fig.savefig(os.path.join(debugger.get_root_debug_dir_name(), 'shapes.pdf'))<|MERGE_RESOLUTION|>--- conflicted
+++ resolved
@@ -5,37 +5,35 @@
 from shapely.affinity import translate
 from debug_util import MyDebugger
 from models import Model
-from core.plot_sampled_function import plot_sampled_function, polar_to_rectangular
+from core.plot_sampled_function import plot_sampled_function
 import os
 import logging
 from matplotlib.lines import Line2D
-from fabrication import generate_2d_obj
 
 if __name__ == '__main__':
-<<<<<<< HEAD
-    model = our_models[6]
-=======
     debug_mode = False
 
     model = our_models[1]
->>>>>>> 3b562d7f
     debugger = MyDebugger(model.name)
+
+    # set up the plotting window
+    fig, plts = plt.subplots(2, 3)
+    fig.set_size_inches(16, 9)
+    plt.ion()
+    plt.show()
 
     # read the contour shape
     contour = getSVGShapeAsNp(filename=f"../silhouette/{model.name}.txt")
-    fig, plts = plt.subplots(2, 3)
-    fig.set_size_inches(16, 9)
-    plt.ion()
+    plts[0][0].set_title('Input Polygon')
     plts[0][0].fill(contour[:, 0], contour[:, 1], "g", facecolor='lightsalmon', edgecolor='orangered', linewidth=3,
                     alpha=0.3)
-    plts[0][0].set_title('Input Polygon')
     plts[0][0].axis('equal')
 
     # convert to uniform coordinate
     contour = getUniformContourSampledShape(contour, model.sample_num)
+    plts[0][1].set_title('Uniform boundary sampling')
     plts[0][1].fill(contour[:, 0], contour[:, 1], "g", facecolor='lightsalmon', edgecolor='orangered', linewidth=3,
                     alpha=0.3)
-    plts[0][1].set_title('Uniform boundary sampling')
     plts[0][1].axis('equal')
 
     # convert to polar coordinate shape
@@ -48,67 +46,58 @@
 
     polar_poly = toExteriorPolarCoord(Point(center[0], center[1]), contour, model.sample_num)
     polar_contour = toEuclideanCoordAsNp(polar_poly, center[0], center[1])
+    plts[1][0].set_title('Polar shape')
     plts[1][0].fill(polar_contour[:, 0], polar_contour[:, 1], "g", alpha=0.3)
     for p in polar_contour[1:-1: int(len(polar_contour) / 32)]:
         l = Line2D([center[0], p[0]], [center[1], p[1]], linewidth=1)
         plts[1][0].add_line(l)
     plts[1][0].scatter(center[0], center[1], s=10, c='b')
-    plts[1][0].set_title('Polar shape')
     plts[1][0].axis('equal')
 
     # generate and draw the dual shape
     driven_gear, center_distance, phi = compute_dual_gear(polar_poly, 1)
-
-    generate_2d_obj('driven.obj', toEuclideanCoordAsNp(driven_gear, 0, 0+center_distance))
-    generate_2d_obj('drive.obj', toEuclideanCoordAsNp(polar_poly, 0 ,0 ))
-
-
-    polar_contour = toEuclideanCoordAsNp(driven_gear, 0, 0)
-    plts[0][2].fill(polar_contour[:, 0], polar_contour[:, 1], "g", alpha=0.3)
-    for p in polar_contour[1:-1: int(len(polar_contour) / 32)]:
+    dual_shape = toEuclideanCoordAsNp(driven_gear, 0, 0)
+    plts[0][2].set_title('Dual shape(Math)')
+    plts[0][2].fill(dual_shape[:, 0], dual_shape[:, 1], "g", alpha=0.3)
+    for p in dual_shape[1:-1: int(len(dual_shape) / 32)]:
         l = Line2D([0, p[0]], [0, p[1]], linewidth=1)
         plts[0][2].add_line(l)
     plts[0][2].scatter(0, 0, s=10, c='b')
-    plts[0][2].set_title('Dual shape(Math)')
     plts[0][2].axis('equal')
-<<<<<<< HEAD
-    plot_sampled_function((polar_poly, driven_gear), (phi,), debugger.get_math_debug_dir_name(), 100, 0.001,
-                          [(0, 0), (center_distance, 0)],
-                          (8, 8), ((-800, 1600), (-1200, 1200)))
-=======
     plot_sampled_function((polar_poly, driven_gear), (phi,), debugger.get_math_debug_dir_name() if debug_mode else None,
-                          100, 0.001, [(0, 0), (center_distance, 0)], (8, 8), ((-800, 1600), (-1200, 1200)))
->>>>>>> 3b562d7f
+                         100, 0.001, [(0, 0), (center_distance, 0)], (8, 8), ((-800, 1600), (-1200, 1200)))
 
     # calculate normals
+    plts[1][1].set_title('Cal Normals')
     plts[1][1].fill(contour[:, 0], contour[:, 1], "g", alpha=0.3)
-    plts[1][1].set_title('Cal Normals')
-    normals = getNormals(contour, plts[1][1])
+    normals = getNormals(contour, plts[1][1], model.center_point)
     plts[1][1].axis('equal')
 
-    # generate tooths
-    plts[1][2].fill(contour[:, 0], contour[:, 1], "g", alpha=0.3)
-    plts[1][2].set_title('Add Tooth')
+    # generate teeth
     contour = addToothToContour(contour, normals, height=model.tooth_height, tooth_num=model.tooth_num,
                                 plt_axis=plts[1][1])
-    # plts[1][1].axis('equal')
+    plts[1][2].set_title('Add Tooth')
+    plts[1][2].fill(contour[:, 0], contour[:, 1], "g", alpha=0.3)
     plts[1][2].axis('equal')
 
     # cut and generate the cutting dual shape
     new_contour = []
     for x, y in contour:
-        new_contour.append((y - center[1], x - center[0]))
+        new_contour.append(( x - center[0], y - center[1]))
+    # for x, y in contour:
+    #     new_contour.append((y - center[1], x - center[0]))
     # BUG: I DON'T KNOW WHAT HAPPENED BUT ORIGINAL DRIVE_GEAR YOU GAVE IN THE MATH CUT AND SHAPELY CUT WERE DIFFERENT
-    new_contour = [(x, -y) for x, y in new_contour]
+    # new_contour = [(x, -y) for x, y in new_contour]
     drive_gear = Polygon(new_contour)
-    driven_gear, cut_fig, subplot = rotate_and_cut(drive_gear, center_distance, phi,
-                                                   debugger=debugger if debug_mode else None, replay_animation=True)
+    drive_gear = drive_gear.buffer(2) # resolve invalid polygon issues
+    driven_gear, cut_fig, subplot = rotate_and_cut(drive_gear, center_distance, phi, k = model.k,
+                                                   debugger=debugger if debug_mode else None, replay_animation=False)
     translated_driven_gear = translate(driven_gear, center_distance)
-    cutted_gear_contour = np.array(translated_driven_gear.exterior.coords)
+    # final_polygon = max(translated_driven_gear, key=lambda a: a.area)
+    # cutted_gear_contour = np.array(translated_driven_gear.exterior.coords)
     subplot.set_title('Dual Shape(Cut)')
     subplot.axis('equal')
 
-    plt.show()
 
     cut_fig.savefig(os.path.join(debugger.get_root_debug_dir_name(), 'cut_final.pdf'))
     fig.savefig(os.path.join(debugger.get_root_debug_dir_name(), 'shapes.pdf'))