--- conflicted
+++ resolved
@@ -1,33 +1,29 @@
-<<<<<<< HEAD
-from report import Reporter
-from drive_gears.models import Model, find_model_by_name
-from core.rotate_and_carve import math_cut, rotate_and_carve
-=======
 from debug_util import MyDebugger, DebuggingSuite
 from models import our_models, Model, find_model_by_name, retrieve_models_from_folder, retrieve_model_from_folder
 from shape_processor import *
 from core.compute_dual_gear import compute_dual_gear, rotate_and_cut
 from shapely.affinity import translate
->>>>>>> 50f7506b
 import fabrication
-from drive_gears import shape_factory
+import shape_factory
 import logging
 import sys
-from gear_tooth import add_teeth
-from optimization.optimization import optimize_center
+from plot.plot_sampled_function import plot_sampled_function, rotate
 import yaml
 from plot.qt_plot import Plotter
 import os
-from typing import Optional, Iterable, List
+import itertools
+from typing import Optional, Iterable, List, Tuple
+from core.optimize_dual_shapes import counterclockwise_orientation
+from core.dual_optimization import sampling_optimization, dual_annealing_optimization, split_window, center_of_window, \
+    align_and_average, contour_distance, rebuild_polar
+from util_functions import save_contour
+import traceback
 import util_functions
-<<<<<<< HEAD
-=======
 import opt_groups
 import matplotlib.pyplot as plt
 import time
 import datetime
 from time import perf_counter_ns
->>>>>>> 50f7506b
 
 # writing log to file
 logging.basicConfig(filename='debug\\info.log', level=logging.ERROR)
@@ -35,13 +31,6 @@
 logger = logging.getLogger(__name__)
 
 
-<<<<<<< HEAD
-def get_inputs(debugger, drive_model, driven_model, plotter):
-    cart_drive = shape_factory.get_shape_contour(drive_model, uniform=True, plots=None)
-    cart_driven = shape_factory.get_shape_contour(driven_model, uniform=True, plots=None)
-    plotter.draw_contours(debugger.file_path('input_drive.png'), [('input_drive', cart_drive)], None)
-    plotter.draw_contours(debugger.file_path('input_driven.png'), [('input_driven', cart_driven)], None)
-=======
 def math_cut(drive_model: Model, cart_drive: np.ndarray, debugger: MyDebugger, plotter: Optional[Plotter],
              animation=False, center_point: Optional[Tuple[float, float]] = None):
     center = center_point or drive_model.center_point
@@ -138,17 +127,15 @@
     if plotter is not None:
         plotter.draw_contours(debugger.file_path('input_drive.png'), [('input_drive', cart_drive)], None)
         plotter.draw_contours(debugger.file_path('input_driven.png'), [('input_driven', cart_driven)], None)
->>>>>>> 50f7506b
     logging.debug('original 3D meshes generated')
     return cart_drive, cart_driven
 
 
-def initialize(models: Iterable[Model], opt_config, additional_debugging_names: Optional[List[str]] = None):
-    # reporter and logging
-    if additional_debugging_names is None:
-        additional_debugging_names = []
-    reporter = Reporter([model.name for model in models] + additional_debugging_names)
-    logging_fh = logging.FileHandler(reporter.file_path('logs.log'), 'w')
+def init(models: Iterable[Model], opt_config, additional_debugging_names: Optional[List[str]] = None):
+    # debugger and logging
+    if additional_debugging_names is None: additional_debugging_names = []
+    debugger = MyDebugger([model.name for model in models] + additional_debugging_names)
+    logging_fh = logging.FileHandler(debugger.file_path('logs.log'), 'w')
     logging_fh.setLevel(logging.DEBUG)
     logging_fh.setFormatter(logging.Formatter('[%(asctime)s][%(name)s][%(levelname)s] %(message)s'))
     logging.getLogger('').addHandler(logging_fh)
@@ -161,41 +148,40 @@
                 opt_config = yaml.safe_load(config_file)
                 opt_config['sampling_count'] = tuple(opt_config['sampling_count'])
     logging.debug('optimization config parse complete, config:' + repr(opt_config))
-    return reporter, opt_config, plotter
-
-
-def non_circular_gear(drive_model: Model, driven_model: Model, opt_config='optimization_config.yaml', k=1):
+    return debugger, opt_config, plotter
+
+
+def generate_all_models():
+    for model_drive, model_driven in itertools.product(our_models, our_models):
+        drive_tooth_contour, final_gear_contour, debugger = generate_gear(model_drive, model_driven, True, True, True,
+                                                                          True)
+
+        # generate fabrication files
+        fabrication.generate_2d_obj(debugger, 'drive_tooth.obj', drive_tooth_contour)
+        fabrication.generate_2d_obj(debugger, 'driven_cut.obj', final_gear_contour)
+
+
+def main_stage_one(drive_model: Model, driven_model: Model, do_math_cut=True, math_animation=False,
+                   reply_cut_anim=False, save_cut_anim=True, opt_config='optimization_config.yaml', k=1):
     # initialize logging system, configuration files, etc.
     opt_config = os.path.join(os.path.dirname(__file__), opt_config)
-    reporter, opt_config, plotter = initialize((drive_model, driven_model), opt_config)
+    debugger, opt_config, plotter = init((drive_model, driven_model), opt_config)
     logger.info(f'Optimizing {drive_model.name} with {driven_model.name}')
     plt.close('all')
     character_str = f'{drive_model.name}, {driven_model.name}'
     print('starting' + character_str)
 
     # get input polygons
-<<<<<<< HEAD
-    cart_input_drive, cart_input_driven = get_inputs(reporter, drive_model, driven_model, plotter)
-=======
     cart_input_drive, cart_input_driven = get_inputs(debugger, drive_model, driven_model, None, uniform=False)
     counts = cart_input_drive.shape[0], cart_input_driven.shape[0]
     start_time = perf_counter_ns()
     cart_input_drive, cart_input_driven = get_inputs(debugger, drive_model, driven_model, None, uniform=True)
     print('pre-processing done for ' + character_str)
     pre_processing = perf_counter_ns()
->>>>>>> 50f7506b
 
     # optimization
-    center, center_distance, cart_drive, score = optimize_center(cart_input_drive, cart_input_driven, reporter,
+    center, center_distance, cart_drive, score = optimize_center(cart_input_drive, cart_input_driven, debugger,
                                                                  opt_config, plotter, k=k)
-<<<<<<< HEAD
-    logger.info(f'Score = {score}')
-
-    # math cutting
-    center_distance, phi, polar_math_drive, polar_math_driven = math_cut(drive_model=drive_model,
-                                                                         cart_drive=cart_drive, reporter=reporter,
-                                                                         plotter=plotter, animation=True)
-=======
     print('optimization done for ' + character_str)
     optimization = perf_counter_ns()
 
@@ -266,38 +252,24 @@
     #                                                                      cart_drive=cart_input_drive,
     #                                                                      debugger=debugger, plotter=plotter,
     #                                                                      animation=True)
->>>>>>> 50f7506b
 
     start_time = perf_counter_ns()
     *_, center_distance, phi = compute_dual_gear(toExteriorPolarCoord(Point(0, 0), cart_input_drive, 1024), k)
     # add teeth
-    cart_drive = add_teeth((0, 0), center_distance, reporter, cart_drive, drive_model, plotter)
+    cart_drive = add_teeth((0, 0), center_distance, debugger, cart_input_drive, drive_model, plotter)
 
     # rotate and cut
-<<<<<<< HEAD
-    cart_driven_gear = rotate_and_carve(cart_drive, (0, 0), center_distance, reporter, drive_model, phi, plotter,
-=======
     cart_driven_gear = rotate_and_carve(cart_drive, (0, 0), center_distance, debugger, drive_model, phi, None, k=k,
->>>>>>> 50f7506b
                                         replay_anim=False, save_anim=False)
     rotate_and_cut = perf_counter_ns()
     print('rotate_and_carve done in' + str(rotate_and_cut - start_time))
     print('count of follower:' + str(cart_driven_gear.shape[0]))
 
     # save 2D contour
-    fabrication.generate_2d_obj(reporter, 'drive_2d_(0,0).obj', cart_drive)
-    fabrication.generate_2d_obj(reporter, f'driven_2d_({center_distance, 0}).obj', cart_driven_gear)
+    fabrication.generate_2d_obj(debugger, 'drive_2d_(0,0).obj', cart_drive)
+    fabrication.generate_2d_obj(debugger, f'driven_2d_({center_distance, 0}).obj', cart_driven_gear)
 
     # generate 3D mesh with axle hole
-<<<<<<< HEAD
-    fabrication.generate_3D_with_axles(8, reporter.file_path('drive_2d_(0,0).obj'),
-                                       reporter.file_path(f'driven_2d_({center_distance, 0}).obj'),
-                                       (0, 0), (center_distance, 0), reporter, 6)
-
-
-if __name__ == '__main__':
-    non_circular_gear(find_model_by_name('heart'), find_model_by_name('heart'))
-=======
     fabrication.generate_3D_with_axles(8, debugger.file_path('drive_2d_(0,0).obj'),
                                        debugger.file_path(f'driven_2d_({center_distance, 0}).obj'),
                                        (0, 0), (center_distance, 0), debugger, 6)
@@ -396,5 +368,4 @@
     #     except:
     #         logger.error(f'Error for {drive.name}, {driven.name}')
     # main_stage_two()
-    main_stage_one(find_model_by_name('leaf'), retrieve_model_from_folder('plant', 'shamrock'), k=3)
->>>>>>> 50f7506b
+    main_stage_one(find_model_by_name('leaf'), retrieve_model_from_folder('plant', 'shamrock'), k=3)